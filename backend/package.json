--- conflicted
+++ resolved
@@ -20,15 +20,10 @@
   ],
   "repository": {
     "type": "git",
-<<<<<<< HEAD
-    "url": "git+https://github.com/crawlab-team/artipub.git"
-  },
-=======
     "url": "https://github.com/crawlab-team/artipub.git",
     "directory": "backend"
   },
   "homepage": "https://github.com/crawlab-team/artipub#readme",
->>>>>>> bb018f46
   "bin": {
     "artipub-be": "./dist/cli.js"
   },
